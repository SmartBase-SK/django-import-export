--- conflicted
+++ resolved
@@ -92,8 +92,5 @@
 * gatsinski (Hristo Gatsinski)
 * raghavsethi (Raghav Sethi)
 * jdufresne (Jon Dufresne)
-<<<<<<< HEAD
 * trik (Marco Marche)
-=======
-* krishraghuram (Raghuram Krishnaswami)
->>>>>>> ca9dbe44
+* krishraghuram (Raghuram Krishnaswami)