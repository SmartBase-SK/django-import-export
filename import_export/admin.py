from __future__ import with_statement

from datetime import datetime

import importlib
import django
from django.contrib import admin
from django.utils import six
from django.utils.translation import ugettext_lazy as _
from django.conf.urls import url
from django.template.response import TemplateResponse
from django.contrib import messages
from django.contrib.admin.models import LogEntry, ADDITION, CHANGE, DELETION
from django.contrib.contenttypes.models import ContentType
from django.http import HttpResponseRedirect, HttpResponse
try:
    from django.urls import reverse
except ImportError:  # Django<2.0
    from django.core.urlresolvers import reverse
from django.conf import settings
from django.template.defaultfilters import pluralize
from django.utils.decorators import method_decorator
from django.views.decorators.http import require_POST

from .forms import (
    ImportForm,
    ConfirmImportForm,
    ExportForm,
    export_action_form_factory,
)
from .resources import (
    modelresource_factory,
)
from .formats import base_formats
from .results import RowResult
from .tmp_storages import TempFolderStorage
from .signals import post_export, post_import

try:
    from django.utils.encoding import force_text
except ImportError:
    from django.utils.encoding import force_unicode as force_text

SKIP_ADMIN_LOG = getattr(settings, 'IMPORT_EXPORT_SKIP_ADMIN_LOG', False)
TMP_STORAGE_CLASS = getattr(settings, 'IMPORT_EXPORT_TMP_STORAGE_CLASS',
                            TempFolderStorage)
if isinstance(TMP_STORAGE_CLASS, six.string_types):
    try:
        # Nod to tastypie's use of importlib.
        parts = TMP_STORAGE_CLASS.split('.')
        module_path, class_name = '.'.join(parts[:-1]), parts[-1]
        module = importlib.import_module(module_path)
        TMP_STORAGE_CLASS = getattr(module, class_name)
    except ImportError as e:
        msg = "Could not import '%s' for import_export setting 'IMPORT_EXPORT_TMP_STORAGE_CLASS'" % TMP_STORAGE_CLASS
        raise ImportError(msg)

#: These are the default formats for import and export. Whether they can be
#: used or not is depending on their implementation in the tablib library.
DEFAULT_FORMATS = (
    base_formats.CSV,
    base_formats.XLS,
    base_formats.XLSX,
    base_formats.TSV,
    base_formats.ODS,
    base_formats.JSON,
    base_formats.YAML,
    base_formats.HTML,
)


class ImportExportMixinBase(object):
    def get_model_info(self):
        # module_name is renamed to model_name in Django 1.8
        app_label = self.model._meta.app_label
        try:
            return (app_label, self.model._meta.model_name,)
        except AttributeError:
            return (app_label, self.model._meta.module_name,)


class ImportMixin(ImportExportMixinBase):
    """
    Import mixin.
    """

    #: template for change_list view
    change_list_template = 'admin/import_export/change_list_import.html'
    #: template for import view
    import_template_name = 'admin/import_export/import.html'
    #: resource class
    resource_class = None
    #: available import formats
    formats = DEFAULT_FORMATS
    #: import data encoding
    from_encoding = "utf-8"
    skip_admin_log = None
    # storage class for saving temporary files
    tmp_storage_class = None

    def get_skip_admin_log(self):
        if self.skip_admin_log is None:
            return SKIP_ADMIN_LOG
        else:
            return self.skip_admin_log

    def get_tmp_storage_class(self):
        if self.tmp_storage_class is None:
            return TMP_STORAGE_CLASS
        else:
            return self.tmp_storage_class

    def get_urls(self):
        urls = super(ImportMixin, self).get_urls()
        info = self.get_model_info()
        my_urls = [
            url(r'^process_import/$',
                self.admin_site.admin_view(self.process_import),
                name='%s_%s_process_import' % info),
            url(r'^import/$',
                self.admin_site.admin_view(self.import_action),
                name='%s_%s_import' % info),
        ]
        return my_urls + urls

    def get_resource_kwargs(self, request, *args, **kwargs):
        return {}

    def get_import_resource_kwargs(self, request, *args, **kwargs):
        return self.get_resource_kwargs(request, *args, **kwargs)

    def get_resource_class(self):
        if not self.resource_class:
            return modelresource_factory(self.model)
        else:
            return self.resource_class

    def get_import_resource_class(self):
        """
        Returns ResourceClass to use for import.
        """
        return self.get_resource_class()

    def get_import_formats(self):
        """
        Returns available import formats.
        """
        return [f for f in self.formats if f().can_import()]

    @method_decorator(require_POST)
    def process_import(self, request, *args, **kwargs):
        """
        Perform the actual import action (after the user has confirmed the import)
        """

        confirm_form = ConfirmImportForm(request.POST)
        if confirm_form.is_valid():
            import_formats = self.get_import_formats()
            input_format = import_formats[
                int(confirm_form.cleaned_data['input_format'])
            ]()
            tmp_storage = self.get_tmp_storage_class()(name=confirm_form.cleaned_data['import_file_name'])
            data = tmp_storage.read(input_format.get_read_mode())
            if not input_format.is_binary() and self.from_encoding:
                data = force_text(data, self.from_encoding)
            dataset = input_format.create_dataset(data)

            result = self.process_dataset(dataset, confirm_form, request, *args, **kwargs)

            tmp_storage.remove()

            return self.process_result(result, request)

    def process_dataset(self, dataset, confirm_form, request, *args, **kwargs):
        resource = self.get_import_resource_class()(**self.get_import_resource_kwargs(request, *args, **kwargs))
        return resource.import_data(dataset,
                                    dry_run=False,
                                    raise_errors=True,
                                    file_name=confirm_form.cleaned_data['original_file_name'],
                                    user=request.user,
                                    **kwargs)

    def process_result(self, result, request):
        self.generate_log_entries(result, request)
        self.add_success_message(result, request)
        post_import.send(sender=None, model=self.model)

        url = reverse('admin:%s_%s_changelist' % self.get_model_info(),
                      current_app=self.admin_site.name)
        return HttpResponseRedirect(url)

    def generate_log_entries(self, result, request):
        if not self.get_skip_admin_log():
            # Add imported objects to LogEntry
            logentry_map = {
                RowResult.IMPORT_TYPE_NEW: ADDITION,
                RowResult.IMPORT_TYPE_UPDATE: CHANGE,
                RowResult.IMPORT_TYPE_DELETE: DELETION,
            }
            content_type_id = ContentType.objects.get_for_model(self.model).pk
            for row in result:
                if row.import_type != row.IMPORT_TYPE_ERROR and row.import_type != row.IMPORT_TYPE_SKIP:
                    LogEntry.objects.log_action(
                        user_id=request.user.pk,
                        content_type_id=content_type_id,
                        object_id=row.object_id,
                        object_repr=row.object_repr,
                        action_flag=logentry_map[row.import_type],
                        change_message=_("%s through import_export" % row.import_type),
                    )

    def add_success_message(self, result, request):
        opts = self.model._meta

        success_message = _('Import finished, with {} new and ' \
                            '{} updated {}.').format(result.totals[RowResult.IMPORT_TYPE_NEW],
                                                      result.totals[RowResult.IMPORT_TYPE_UPDATE],
                                                      opts.verbose_name_plural)

        messages.success(request, success_message)

    def get_import_context_data(self, **kwargs):
        return self.get_context_data(**kwargs)

    def get_context_data(self, **kwargs):
        return {}

    def get_import_form(self):
        '''
        Get the form type used to read the import format and file.
        '''
        return ImportForm

    def import_action(self, request, *args, **kwargs):
        '''
        Perform a dry_run of the import to make sure the import will not
        result in errors.  If there where no error, save the user
        uploaded file to a local temp file that will be used by
        'process_import' for the actual import.
        '''
        resource = self.get_import_resource_class()(**self.get_import_resource_kwargs(request, *args, **kwargs))

        context = self.get_import_context_data()

        import_formats = self.get_import_formats()
        form_type = self.get_import_form()
        form = form_type(import_formats,
                         request.POST or None,
                         request.FILES or None)

        if request.POST and form.is_valid():
            input_format = import_formats[
                int(form.cleaned_data['input_format'])
            ]()
            import_file = form.cleaned_data['import_file']
            # first always write the uploaded file to disk as it may be a
            # memory file or else based on settings upload handlers
            tmp_storage = self.get_tmp_storage_class()()
            data = bytes()
            for chunk in import_file.chunks():
                data += chunk

            tmp_storage.save(data, input_format.get_read_mode())

            # then read the file, using the proper format-specific mode
            # warning, big files may exceed memory
            try:
                data = tmp_storage.read(input_format.get_read_mode())
                if not input_format.is_binary() and self.from_encoding:
                    data = force_text(data, self.from_encoding)
                dataset = input_format.create_dataset(data)
            except UnicodeDecodeError as e:
                return HttpResponse(_(u"<h1>Imported file has a wrong encoding: %s</h1>" % e))
            except Exception as e:
                return HttpResponse(_(u"<h1>%s encountered while trying to read file: %s</h1>" % (type(e).__name__, import_file.name)))
            result = resource.import_data(dataset, dry_run=True,
                                          raise_errors=False,
                                          file_name=import_file.name,
                                          user=request.user)

            context['result'] = result

            if not result.has_errors():
                context['confirm_form'] = ConfirmImportForm(initial={
                    'import_file_name': tmp_storage.name,
                    'original_file_name': import_file.name,
                    'input_format': form.cleaned_data['input_format'],
                })

        context.update(self.admin_site.each_context(request))

        context['title'] = _("Import")
        context['form'] = form
        context['opts'] = self.model._meta
        context['fields'] = [f.column_name for f in resource.get_user_visible_fields()]

        request.current_app = self.admin_site.name
        return TemplateResponse(request, [self.import_template_name],
                                context)


class ExportMixin(ImportExportMixinBase):
    """
    Export mixin.
    """
    #: resource class
    resource_class = None
    #: template for change_list view
    change_list_template = 'admin/import_export/change_list_export.html'
    #: template for export view
    export_template_name = 'admin/import_export/export.html'
    #: available export formats
    formats = DEFAULT_FORMATS
    #: export data encoding
    to_encoding = "utf-8"

    def get_urls(self):
        urls = super(ExportMixin, self).get_urls()
        my_urls = [
            url(r'^export/$',
                self.admin_site.admin_view(self.export_action),
                name='%s_%s_export' % self.get_model_info()),
        ]
        return my_urls + urls

    def get_resource_kwargs(self, request, *args, **kwargs):
        return {}

    def get_export_resource_kwargs(self, request, *args, **kwargs):
        return self.get_resource_kwargs(request, *args, **kwargs)

    def get_resource_class(self):
        if not self.resource_class:
            return modelresource_factory(self.model)
        else:
            return self.resource_class

    def get_export_resource_class(self):
        """
        Returns ResourceClass to use for export.
        """
        return self.get_resource_class()

    def get_export_formats(self):
        """
        Returns available export formats.
        """
        return [f for f in self.formats if f().can_export()]

    def get_export_filename(self, file_format):
        date_str = datetime.now().strftime('%Y-%m-%d')
        filename = "%s-%s.%s" % (self.model.__name__,
                                 date_str,
                                 file_format.get_extension())
        return filename

    def get_export_queryset(self, request):
        """
        Returns export queryset.

        Default implementation respects applied search and filters.
        """
        list_display = self.get_list_display(request)
        list_display_links = self.get_list_display_links(request, list_display)
<<<<<<< HEAD
        list_filter = self.get_list_filter(request)
        search_fields = self.get_search_fields(request)
=======
        if self.get_actions(request):
            list_display = ['action_checkbox'] + list(list_display)
>>>>>>> e80e8a61

        ChangeList = self.get_changelist(request)
        cl = ChangeList(request, self.model, list_display,
            list_display_links, list_filter, self.date_hierarchy,
            search_fields, self.list_select_related, self.list_per_page,
            self.list_max_show_all, self.list_editable, self
        )

        return cl.get_queryset(request)

    def get_export_data(self, file_format, queryset, *args, **kwargs):
        """
        Returns file_format representation for given queryset.
        """
        request = kwargs.pop("request")
        resource_class = self.get_export_resource_class()
        data = resource_class(**self.get_export_resource_kwargs(request)).export(queryset, *args, **kwargs)
        export_data = file_format.export_data(data)
        return export_data

    def get_export_context_data(self, **kwargs):
        return self.get_context_data(**kwargs)

    def get_context_data(self, **kwargs):
        return {}

    def export_action(self, request, *args, **kwargs):
        formats = self.get_export_formats()
        form = ExportForm(formats, request.POST or None)
        if form.is_valid():
            file_format = formats[
                int(form.cleaned_data['file_format'])
            ]()

            queryset = self.get_export_queryset(request)
            export_data = self.get_export_data(file_format, queryset, request=request)
            content_type = file_format.get_content_type()
            response = HttpResponse(export_data, content_type=content_type)
            response['Content-Disposition'] = 'attachment; filename=%s' % (
                self.get_export_filename(file_format),
            )

            post_export.send(sender=None, model=self.model)
            return response

        context = self.get_export_context_data()

        context.update(self.admin_site.each_context(request))

        context['title'] = _("Export")
        context['form'] = form
        context['opts'] = self.model._meta
        request.current_app = self.admin_site.name
        return TemplateResponse(request, [self.export_template_name],
                                context)


class ImportExportMixin(ImportMixin, ExportMixin):
    """
    Import and export mixin.
    """
    #: template for change_list view
    change_list_template = 'admin/import_export/change_list_import_export.html'


class ImportExportModelAdmin(ImportExportMixin, admin.ModelAdmin):
    """
    Subclass of ModelAdmin with import/export functionality.
    """


class ExportActionModelAdmin(ExportMixin, admin.ModelAdmin):
    """
    Subclass of ModelAdmin with export functionality implemented as an
    admin action.
    """

    # Don't use custom change list template.
    change_list_template = None

    def __init__(self, *args, **kwargs):
        """
        Adds a custom action form initialized with the available export
        formats.
        """
        choices = []
        formats = self.get_export_formats()
        if formats:
            choices.append(('', '---'))
            for i, f in enumerate(formats):
                choices.append((str(i), f().get_title()))

        self.action_form = export_action_form_factory(choices)
        super(ExportActionModelAdmin, self).__init__(*args, **kwargs)

    def export_admin_action(self, request, queryset):
        """
        Exports the selected rows using file_format.
        """
        export_format = request.POST.get('file_format')

        if not export_format:
            messages.warning(request, _('You must select an export format.'))
        else:
            formats = self.get_export_formats()
            file_format = formats[int(export_format)]()

            export_data = self.get_export_data(file_format, queryset, request=request)
            content_type = file_format.get_content_type()
            response = HttpResponse(export_data, content_type=content_type)
            response['Content-Disposition'] = 'attachment; filename=%s' % (
                self.get_export_filename(file_format),
            )
            return response
    export_admin_action.short_description = _(
        'Export selected %(verbose_name_plural)s')

    actions = [export_admin_action]

    class Media:
        js = ['import_export/action_formats.js']


class ImportExportActionModelAdmin(ImportMixin, ExportActionModelAdmin):
    """
    Subclass of ExportActionModelAdmin with import/export functionality.
    Export functionality is implemented as an admin action.
    """<|MERGE_RESOLUTION|>--- conflicted
+++ resolved
@@ -362,13 +362,10 @@
         """
         list_display = self.get_list_display(request)
         list_display_links = self.get_list_display_links(request, list_display)
-<<<<<<< HEAD
         list_filter = self.get_list_filter(request)
         search_fields = self.get_search_fields(request)
-=======
         if self.get_actions(request):
             list_display = ['action_checkbox'] + list(list_display)
->>>>>>> e80e8a61
 
         ChangeList = self.get_changelist(request)
         cl = ChangeList(request, self.model, list_display,
